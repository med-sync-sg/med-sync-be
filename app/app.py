--- conflicted
+++ resolved
@@ -2,31 +2,20 @@
 from fastapi.middleware.cors import CORSMiddleware
 from fastapi import FastAPI, WebSocket, WebSocketDisconnect
 from typing import List
-<<<<<<< HEAD
-from app.db.session import DataStore
-from app.utils.nlp.spacy_init import process_text
-from app.utils.nlp.spacy_init import categorize_doc
-import queue
-import threading
-=======
 from app.utils.import_umls import DataStore
 from app.utils.nlp import process_text, categorize_doc
 from app.utils.speech_processor import AudioCollector
 import numpy as np
 from pyannote.audio import Pipeline, Inference
->>>>>>> 7b429029
 import torch
 import numpy as np
 import argparse
 from spacy import displacy
-<<<<<<< HEAD
 from app.api.v1.endpoints import auth, notes, users, templates, reports
-=======
 import io
 import soundfile as sf
 from os import environ
 import base64
->>>>>>> 7b429029
 
 HF_TOKEN = environ.get("HF_ACCESS_TOKEN")
 def create_app() -> FastAPI:
@@ -73,24 +62,6 @@
     try:
         while True:
             data = await websocket.receive_json()
-<<<<<<< HEAD
-            if data:
-                try:
-                    if data["data"]:
-                        audio_chunk = data["data"]
-                        if audio_chunk == None:
-                            audio_queue.put(None)
-                        audio_queue.put(audio_chunk)
-                    elif data["data"] == None: # End of audio data stream
-                        full_transcript = ""
-                        for text in shared_transcript:
-                            full_transcript = full_transcript + text
-                        doc = process_text(full_transcript)
-                        categorized = categorize_doc(doc)
-                        await websocket.send_json({"text": full_transcript})
-                except Exception as e:
-                    print(f"Error processing audio chunk: {e}")
-=======
             if data and "data" in data:
                 chunk = data["data"]  # raw PCM bytes (sent as a string)
                 if chunk is None:
@@ -99,20 +70,11 @@
                 # Convert the received string to bytes (adjust this conversion as needed)
                 audio_collector.add_chunk(base64.b64decode(chunk))
                 audio_collector.transcribe_audio_segment()
->>>>>>> 7b429029
             else:
                 print("End-of-stream or no 'data' field. Breaking loop.")
                 break
 
     except WebSocketDisconnect:
-<<<<<<< HEAD
-        print("Client disconnected")
-        audio_queue.put(None)
-        connected_clients.remove(websocket)
-    except Exception as e:
-        print(f"WebSocket connection error: {e}")
-    
-=======
         print("WebSocket disconnected")
 
     # For diarization, use the full session audio rather than the (possibly cleared) real-time buffer.
@@ -155,5 +117,4 @@
 @app.post("/text-test")
 async def process_transcript_text(data: str):
     result_doc = process_text(data)
-    return result_doc
->>>>>>> 7b429029
+    return result_doc