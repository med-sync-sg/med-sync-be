from fastapi import APIRouter, Depends, Body, HTTPException, Request, File, UploadFile, Form
from tempfile import NamedTemporaryFile
import wave
from fastapi.responses import JSONResponse
from pydantic import BaseModel
from typing import List, Dict, Any, Optional, Tuple
import logging
import json
import time
import os
import traceback
import numpy as np
<<<<<<< HEAD
import librosa
=======
from fastapi.responses import HTMLResponse
import datetime
>>>>>>> b6369c41

from sqlalchemy.orm import Session
from app.db.local_session import DatabaseManager

from app.utils.nlp.spacy_utils import process_text, find_medical_modifiers
from app.utils.nlp.summarizer import generate_summary
from app.utils.nlp.nlp_utils import merge_flat_keywords_into_template

from app.models.models import Note, Section, ReportTemplate, User
from app.schemas.section import SectionCreate, SectionRead
from app.schemas.note import NoteCreate
from app.services.transcription_service import TranscriptionService
from app.services.audio_service import AudioService
from app.services.nlp.keyword_extract_service import KeywordExtractService
from app.services.note_service import NoteService
<<<<<<< HEAD
from app.services.voice_calibration_service import VoiceCalibrationService
from app.services.diarization_service import DiarizationService
=======
from app.services.report_generation.report_service import ReportService
from app.services.report_generation.section_management_service import SectionManagementService
>>>>>>> b6369c41
# Configure logger
logger = logging.getLogger(__name__)


router = APIRouter()
get_session = DatabaseManager().get_session

# Sample transcripts for testing
demo_transcript = """
Patient: Doctor, I've had a sore throat for the past three days, and it's getting worse. It feels scratchy, and swallowing is uncomfortable.
Doctor: I see. Has it been painful enough to affect eating or drinking?
Patient: No, but I also have a mild cough and keep sneezing a lot. My nose has been running non-stop.
Doctor: Sounds like you're experiencing some nasal irritation. Have you noticed any thick or discolored mucus?
Patient: Yeah, sometimes I feel some mucus at the back of my throat.
Doctor: Alright. Do you feel any tightness in your chest or shortness of breath when coughing?
Patient: No, but I've been feeling a bit feverish since last night. I haven't checked my temperature though. My body feels tired too.
Doctor: Fatigue and feverishness can be common with viral infections. Any chills or sweating?
Patient: No.
Doctor: Understood. Based on your symptoms, it looks like an upper respiratory tract infection, likely viral. Let me examine your throat to confirm.
"""

class TranscriptFragment(BaseModel):
    """Request model for text transcript processing"""
    transcript: str

class BasicTestRequest(BaseModel):
    """Request model for basic test endpoint"""
    text: str

class MetricsResponse(BaseModel):
    """Response model with metrics information"""
    success: bool
    entity_count: int
    entities: List[Dict[str, Any]]
    metrics: Optional[Dict[str, float]] = None
    error: Optional[str] = None

@router.post("/test-adaptation")
async def test_adaptation(
    audio_file: UploadFile = File(...),
    user_id: int = Form(...),
    use_adaptation: bool = Form(True),
    db: Session = Depends(get_session)
):
    """
    Test the speaker adaptation feature with an uploaded audio file
    
    Args:
        audio_file: The audio file to transcribe
        user_id: User ID for speaker adaptation profile
        use_adaptation: Whether to use speaker adaptation
        db: Database session
        
    Returns:
        Transcription results with and without adaptation for comparison
    """
    try:
        logger.info(f"Testing adaptation for user {user_id}, use_adaptation={use_adaptation}")
        
        # Create a temporary file to store the uploaded audio
        with NamedTemporaryFile(delete=False, suffix=".wav") as temp_file:
            # Write the uploaded file content to the temporary file
            content = await audio_file.read()
            temp_file.write(content)
            temp_path = temp_file.name
        
        logger.info(f"Saved audio to temporary file: {temp_path}")
        
        try:
            # Initialize necessary services
            transcription_service = TranscriptionService()
            speech_processor = transcription_service.speech_processor
            
            # Load the audio data
            with wave.open(temp_path, 'rb') as wav_file:
                # Get audio parameters
                channels = wav_file.getnchannels()
                sample_width = wav_file.getsampwidth()
                frame_rate = wav_file.getframerate()
                n_frames = wav_file.getnframes()
                
                # Read all frames at once
                frames = wav_file.readframes(n_frames)
            
            # Convert to numpy array for processing
            audio_data = np.frombuffer(frames, dtype=np.int16).astype(np.float32)
            audio_data = audio_data / 32768.0  # Normalize to [-1.0, 1.0]
            
            # Check if user has a speaker profile
            profile = None
            if use_adaptation:
                try:
                    profile = speech_processor._get_speaker_profile(user_id, db)
                    if profile is None:
                        logger.warning(f"No speaker profile found for user {user_id}")
                except Exception as profile_error:
                    logger.error(f"Error getting speaker profile: {str(profile_error)}")
            
            # Start timing
            start_time_standard = time.time()
            
            # First transcribe without adaptation
            standard_transcription = speech_processor.transcribe(audio_data, sample_rate=frame_rate)
            
            standard_time = time.time() - start_time_standard
            
            # Now transcribe with adaptation if requested
            adapted_transcription = None
            adaptation_time = None
            adaptation_info = None
            
            if use_adaptation:
                start_time_adapted = time.time()
                
                # Transcribe with adaptation
                adapted_transcription = speech_processor.transcribe_with_adaptation(
                    audio_data, user_id, db, sample_rate=frame_rate
                )
                
                adaptation_time = time.time() - start_time_adapted
                
                # Get information about the adaptation
                transformer = speech_processor.adaptation_cache.get(user_id)
                if transformer:
                    adaptation_info = {
                        "vtln_warp_factor": getattr(transformer, "vtln_warp_factor", None),
                        "feature_dimension": len(transformer.mean_vector) if hasattr(transformer, "mean_vector") else None,
                        "transform_applied": transformer.transform_matrix is not None
                    }
            
            # Prepare response
            response = {
                "standard_transcription": standard_transcription,
                "standard_processing_time_ms": round(standard_time * 1000, 2),
                "use_adaptation": use_adaptation,
                "user_id": user_id,
                "audio_info": {
                    "channels": channels,
                    "sample_width": sample_width,
                    "frame_rate": frame_rate,
                    "duration_seconds": n_frames / frame_rate,
                    "samples": len(audio_data)
                }
            }
            
            if use_adaptation:
                response.update({
                    "adapted_transcription": adapted_transcription,
                    "adaptation_processing_time_ms": round(adaptation_time * 1000, 2),
                    "adaptation_info": adaptation_info,
                    "has_speaker_profile": profile is not None,
                    # "word_difference": count_word_differences(standard_transcription, adapted_transcription)
                })
            
            return response
            
        finally:
            # Clean up - delete the temporary file
            if os.path.exists(temp_path):
                os.remove(temp_path)
                logger.info(f"Deleted temporary file: {temp_path}")
                
    except Exception as e:
        logger.error(f"Error testing adaptation: {str(e)}")
        logger.error(traceback.format_exc())
        return {
            "success": False,
            "error": str(e),
            "traceback": traceback.format_exc()
        }

def count_word_differences(text1: str, text2: str) -> Dict[str, Any]:
    """
    Count the differences between two transcription texts
    
    Args:
        text1: First text
        text2: Second text
        
    Returns:
        Dictionary with difference metrics
    """
    words1 = text1.lower().split()
    words2 = text2.lower().split()
    
    # Word error rate calculation
    from difflib import SequenceMatcher
    matcher = SequenceMatcher(None, words1, words2)
    matches = sum(block.size for block in matcher.get_matching_blocks())
    
    total_words = max(len(words1), len(words2))
    if total_words == 0:
        return {"word_error_rate": 0, "word_match_rate": 1.0, "word_count_difference": 0}
    
    word_error_rate = 1.0 - (matches / total_words)
    
    return {
        "word_error_rate": word_error_rate,
        "word_match_rate": 1.0 - word_error_rate,
        "word_count_difference": len(words2) - len(words1)
    }

@router.post("/test-report")
async def generate_report_for_note(
    note_id: int,
    user_id: int,
    report_type: str = "doctor",
    db: Session = Depends(get_session)
):
    """
    Generate a report for an existing note
    
    Args:
        note_id: ID of the note to generate report for
        report_type: Type of report to generate ('doctor' or 'patient')
        template_id: Optional template ID to use
        db: Database session
        
    Returns:
        HTML report as a string
    """
    try:
        # Check if note exists
        note = db.query(Note).filter(Note.id == note_id, Note.user_id == user_id).first()
        if not note:
            raise HTTPException(
                status_code=404,
                detail="Note not found"
            )
        
        # Initialize report service
        report_service = ReportService(db)
        

        if report_type == "patient":
            # Generate default patient report
            report_html = report_service.generate_patient_report(note_id)
        else:
            # Generate default doctor report
            report_html = report_service.generate_doctor_report(note_id)
        
        if not report_html:
            raise HTTPException(
                status_code=500,
                detail="Failed to generate report"
            )
            
        # Return the report as HTML
        return HTMLResponse(content=report_html, media_type="text/html")
        
    except HTTPException:
        raise
    except Exception as e:
        logger.error(f"Error generating report: {str(e)}")
        raise HTTPException(
            status_code=500,
            detail=f"Error generating report: {str(e)}"
        )

@router.get("/health")
async def health_check():
    """
    Health check endpoint for the tests service
    
    Returns:
        Status of the test service
    """
    try:
        # Test the NLP pipeline with a simple text
        test_text = "Patient has a fever and cough."
        doc = process_text(test_text)
        
        return {
            "status": "healthy",
            "timestamp": time.time(),
            "nlp_pipeline": "working",
            "entities_detected": len(doc.ents),
            "entity_samples": [{"text": ent.text, "label": ent.label_} for ent in doc.ents][:3]
        }
    except Exception as e:
        logger.error(f"Health check failed: {str(e)}")
        logger.error(traceback.format_exc())
        return {
            "status": "unhealthy",
            "timestamp": time.time(),
            "error": str(e)
        }

@router.post("/basic-test")
async def basic_test(request: BasicTestRequest):
    """
    Basic test endpoint for NLP processing
    
    Process a text through the NLP pipeline and return entities with metrics
    
    Args:
        request: Request with text to process
        
    Returns:
        Processing results with entities and metrics
    """
    try:
        # Process the text
        start_time = time.time()
        doc = process_text(request.text)
        processing_time = time.time() - start_time
        
        # Extract entities
        entities = []
        for ent in doc.ents:
            is_medical = ent._.get("is_medical_term")
            entities.append({
                "text": ent.text,
                "label": ent.label_,
                "start": ent.start_char,
                "end": ent.end_char,
                "is_medical": is_medical
            })
        
        # Calculate basic metrics
        metrics = {
            "processing_time_ms": processing_time * 1000,
            "medical_entity_ratio": sum(1 for e in entities if e.get("is_medical", False)) / len(entities) if entities else 0
        }
        
        return {
            "success": True,
            "entity_count": len(entities),
            "entities": entities,
            "metrics": metrics
        }
        
    except Exception as e:
        logger.error(f"Error in basic test: {str(e)}")
        logger.error(traceback.format_exc())
        return {
            "success": False,
            "entity_count": 0,
            "entities": [],
            "error": str(e)
        }

@router.post("/text-transcript")
async def process_text_transcript(fragment: TranscriptFragment, db: Session = Depends(get_session)):
    """
    Process a text transcript and extract medical entities and sections
    
    Args:
        fragment: TranscriptFragment with the transcript text
        
    Returns:
        Dictionary with transcription, entities, and sections in the same format as process-audio
    """
    try:
        text = fragment.transcript
        keyword_extract_service = KeywordExtractService(db)
        section_management_service = SectionManagementService(db)
        # Input validation
        if not text or len(text.strip()) == 0:
            raise HTTPException(status_code=400, detail="Empty transcript provided")
            
        # Limit very long transcripts to prevent overloading
        max_length = 10000  # Character limit
        if len(text) > max_length:
            logger.warning(f"Transcript truncated from {len(text)} to {max_length} characters")
            text = text[:max_length]
        
        # Process text through NLP pipeline
        transcription_doc = process_text(text)
        logger.info(f"Entities found: {len(transcription_doc.ents)}")
        
        # Extract entities
        entities = []
        for ent in transcription_doc.ents:
            is_medical = ent._.get("is_medical_term")
            entities.append({
                "text": ent.text,
                "label": ent.label_,
                "start": ent.start_char,
                "end": ent.end_char,
                "is_medical": is_medical
            })
        
        # Extract keywords safely
        try:
            extracted_keywords = find_medical_modifiers(doc=transcription_doc)
            keyword_extract_service.buffer_keywords = extracted_keywords if isinstance(extracted_keywords, list) else []
            logger.info(f"Extracted keywords: {len(keyword_extract_service.buffer_keywords)}")
        except Exception as e:
            logger.error(f"Error extracting keywords: {str(e)}")
            logger.error(traceback.format_exc())
            keyword_extract_service.buffer_keywords = []
        
        # Ensure buffer_keyword_dicts is a list of dictionaries
        if not isinstance(keyword_extract_service.buffer_keywords, list):
            keyword_extract_service.buffer_keywords = []
        
        # Remove duplicates
        result_dicts = []
        for keyword_dict in keyword_extract_service.buffer_keywords:
            if not isinstance(keyword_dict, dict):
                logger.warning(f"Skipping non-dictionary keyword: {keyword_dict}")
                continue
                
            found = False
            for i, existing_dict in enumerate(result_dicts):
                if keyword_dict.get("term", "") == existing_dict.get("term", ""):
                    found = True
                    break
            if not found:
                result_dicts.append(keyword_dict)
        
        keyword_extract_service.final_keywords = result_dicts
        
        # Create sections based on final_keyword_dicts
        section_objects = []
        for i, result_keyword_dict in enumerate(keyword_extract_service.final_keywords):
            try:
                
                section_type_id, section_type_code = section_management_service.get_semantic_section_type(result_keyword_dict.get("term", ""))
                template = section_management_service.find_content_dictionary(result_keyword_dict, section_type_code)
                merged_content = merge_flat_keywords_into_template(result_keyword_dict, template, threshold=0.5)
                
                if merged_content.get("Main Symptom") is not None:
                    if "name" in merged_content["Main Symptom"] and merged_content["Main Symptom"]["name"]:
                        # Create a SectionRead object
                        section_read = SectionRead(
                            id=i,  # Dummy ID
                            note_id=0,  # Dummy note ID
                            user_id=0,  # Dummy user ID
                            title=result_keyword_dict.get("term", "Section"),
                            content=merged_content,
                            section_type_id=section_type_id,
                            section_type_code=section_type_code
                        )
                        section_objects.append(section_read.model_dump())
                    else:
                        logger.info(f"Content not added as it has no name: {result_keyword_dict.get('term', '')}")
            except Exception as section_error:
                # Log the error but continue processing other sections
                logger.error(f"Error processing section for term '{result_keyword_dict.get('term', '')}': {str(section_error)}")
                continue
        
        # Prepare the response in the same format as process-audio
        response = {
            "success": True,
            "transcription": text,
            "entity_count": len(entities),
            "entities": entities,
            "sections": section_objects
        }
        
        return response
    
    except Exception as e:
        logger.error(f"Error processing transcript: {str(e)}")
        logger.error(traceback.format_exc())
        return {
            "success": False,
            "error": str(e),
            "traceback": traceback.format_exc()
        }

@router.post("/advanced-test")
async def advanced_test(
    request: BasicTestRequest,
    calculate_metrics: bool = True,
    include_raw_data: bool = False
):
    """
    Advanced test endpoint with detailed metrics
    
    Args:
        request: Request with text to process
        calculate_metrics: Whether to calculate detailed metrics
        include_raw_data: Whether to include raw NLP data
        
    Returns:
        Detailed processing results
    """
    try:
        # Process the text
        start_time = time.time()
        doc = process_text(request.text)
        processing_time = time.time() - start_time
        
        # Extract entities
        entities = []
        for ent in doc.ents:
            is_medical = ent._.get("is_medical_term")
            entities.append({
                "text": ent.text,
                "label": ent.label_,
                "start": ent.start_char,
                "end": ent.end_char,
                "is_medical": is_medical
            })
        
        # Extract keywords
        keyword_start = time.time()
        try:
            keywords = find_medical_modifiers(doc=doc) if calculate_metrics else []
            if not isinstance(keywords, list):
                keywords = []
        except Exception as e:
            logger.error(f"Error extracting keywords: {str(e)}")
            keywords = []
        keyword_time = time.time() - keyword_start
        
        # Calculate metrics
        metrics = {
            "processing_time_ms": processing_time * 1000,
            "keyword_extraction_time_ms": keyword_time * 1000,
            "total_time_ms": (processing_time + keyword_time) * 1000,
            "entity_count": len(entities),
            "medical_entity_count": sum(1 for e in entities if e.get("is_medical", False)),
            "keyword_count": len(keywords)
        }
        
        if len(entities) > 0:
            metrics["medical_entity_ratio"] = metrics["medical_entity_count"] / metrics["entity_count"]
        
        # Prepare response
        response = {
            "success": True,
            "entity_count": len(entities),
            "entities": entities,
            "metrics": metrics
        }
        
        # Include keywords if requested
        if include_raw_data:
            response["keywords"] = keywords
            response["tokens"] = [{"text": token.text, "pos": token.pos_, "dep": token.dep_} 
                                 for token in doc]
            
        return response
        
    except Exception as e:
        logger.error(f"Error in advanced test: {str(e)}")
        logger.error(traceback.format_exc())
        return {
            "success": False,
            "entity_count": 0,
            "entities": [],
            "error": str(e),
            "traceback": traceback.format_exc() if include_raw_data else None
        }

@router.post("/entity-metrics")
async def calculate_entity_metrics(
    gold_standard: List[Dict[str, Any]] = Body(...),
    predicted: List[Dict[str, Any]] = Body(...)
):
    """
    Calculate metrics between gold standard and predicted entities
    
    Args:
        gold_standard: List of gold standard entities
        predicted: List of predicted entities
        
    Returns:
        Dictionary with precision, recall, F1 and error rate
    """
    try:
        # Convert to lowercase for comparison
        gold_texts = [entity['text'].lower() for entity in gold_standard]
        pred_texts = [entity['text'].lower() for entity in predicted]
        
        # Count true positives, false positives, false negatives
        true_positives = sum(1 for text in pred_texts if text in gold_texts)
        false_positives = sum(1 for text in pred_texts if text not in gold_texts)
        false_negatives = sum(1 for text in gold_texts if text not in pred_texts)
        
        # Calculate metrics
        precision = true_positives / (true_positives + false_positives) if (true_positives + false_positives) > 0 else 0
        recall = true_positives / (true_positives + false_negatives) if (true_positives + false_negatives) > 0 else 0
        f1 = 2 * precision * recall / (precision + recall) if (precision + recall) > 0 else 0
        
        # Error rate (1 - F1)
        error_rate = 1.0 - f1
        
        return {
            "metrics": {
                "precision": precision,
                "recall": recall,
                "f1_score": f1,
                "error_rate": error_rate
            },
            "counts": {
                "true_positives": true_positives,
                "false_positives": false_positives,
                "false_negatives": false_negatives,
                "gold_count": len(gold_texts),
                "pred_count": len(pred_texts)
            }
        }
        
    except Exception as e:
        logger.error(f"Error calculating metrics: {str(e)}")
        return {
            "error": str(e),
            "metrics": {
                "precision": 0,
                "recall": 0,
                "f1_score": 0,
                "error_rate": 1.0
            }
        }
        
@router.post("/text-chunk")
async def process_text_chunk(
    chunk: str = Body(..., embed=True),
    user_id: int = Body(0, embed=True),
    note_id: int = Body(0, embed=True),
    db: Session = Depends(get_session)
):
    """
    Process a text chunk to simulate real-time transcription
    
    Args:
        chunk: Text chunk to process
        user_id: User ID for the session
        note_id: Note ID for the session
        db: Database session
        
    Returns:
        Processed text with any extracted sections
    """
    try:
        # Input validation
        if not chunk or len(chunk.strip()) == 0:
            raise HTTPException(status_code=400, detail="Empty text chunk provided")
            
        # Limit very long texts
        max_length = 5000  # Character limit
        if len(chunk) > max_length:
            logger.warning(f"Text chunk truncated from {len(chunk)} to {max_length} characters")
            chunk = chunk[:max_length]
        
        
        # Initialize services
        transcription_service = TranscriptionService()
        keyword_service = KeywordExtractService()
        note_service = NoteService(db)
        
        # Manually update transcription service state
        transcription_service.full_transcript = chunk
        transcription_service.transcript_segments.append(chunk)
        
        # Extract keywords
        keywords = transcription_service.extract_keywords()
        
        # Process keywords using the existing service methods
        keyword_service.process_and_buffer_keywords(keywords)
        keyword_service.merge_keywords()
        sections = keyword_service.create_sections(user_id, note_id)
        
        # Add sections to note and format for response
        sections_data = []
        for section in sections:
            # Save section to database
            db_section = note_service.add_section_to_note(note_id, section)
            if db_section:
                # Convert to JSON for response
                sections_data.append({
                    'id': db_section.id,
                    'title': db_section.title,
                    'content': db_section.content,
                    'section_type': db_section.section_type
                })
        
        return {
            'text': chunk,
            'entities_count': len(keywords),
            'sections': sections_data
        }
        
    except Exception as e:
        logger.error(f"Error processing text chunk: {str(e)}")
        logger.error(traceback.format_exc())
        raise HTTPException(
            status_code=500,
            detail=f"Error processing text chunk: {str(e)}"
        )
<<<<<<< HEAD
        
@router.post("/doctor-patient-transcription")
async def doctor_patient_transcription(
    audio_file: UploadFile = File(...),
    doctor_id: Optional[int] = Form(None),
    db: Session = Depends(get_session)
):
    """
    Process audio with doctor-patient diarization and transcription
    
    Args:
        audio_file: Audio file upload
        doctor_id: User ID of the doctor (must have calibration profile)
        db: Database session
    """
    try:
        # Load audio file
        with NamedTemporaryFile(delete=False, suffix=".wav") as temp_file:
            content = await audio_file.read()
            temp_file.write(content)
            temp_path = temp_file.name
        
        try:
            # Load audio with librosa
            audio_data, sample_rate = librosa.load(temp_path, sr=None)
            
            # Initialize services
            diarization_service = DiarizationService(db)
            transcription_service = TranscriptionService()
            calibration_service = VoiceCalibrationService(db)
            
            # Check if doctor has a calibration profile
            has_calibration = False
            if doctor_id:
                status = calibration_service.get_calibration_status(doctor_id, db)
                has_calibration = status.calibration_complete
                
                if not has_calibration:
                    logger.warning(f"Doctor (User ID: {doctor_id}) has no calibration profile")
            
            # Process with diarization
            diarization_results = diarization_service.process_audio(
                audio_data, sample_rate, doctor_id if has_calibration else None
            )
            
            # Transcribe with diarization results
            result = transcription_service.transcribe_doctor_patient(
                audio_data, diarization_results, doctor_id if has_calibration else None
            )
            
            # Format response
            return {
                "success": True,
                "used_doctor_calibration": has_calibration,
                "transcript": result["full_transcript"],
                "doctor_segments": result["doctor_segments"],
                "patient_segments": result["patient_segments"],
                "metadata": {
                    "doctor_speaking_time": sum(s["end"] - s["start"] for s in result["doctor_segments"]),
                    "patient_speaking_time": sum(s["end"] - s["start"] for s in result["patient_segments"]),
                    "total_segments": len(result["doctor_segments"]) + len(result["patient_segments"])
                }
            }
            
        finally:
            # Clean up
            if os.path.exists(temp_path):
                os.remove(temp_path)
                
    except Exception as e:
        logger.error(f"Error in doctor-patient transcription: {str(e)}")
        logger.error(traceback.format_exc())
        raise HTTPException(
            status_code=500,
            detail=f"Failed to process audio: {str(e)}"
        )
=======
        
>>>>>>> b6369c41
<|MERGE_RESOLUTION|>--- conflicted
+++ resolved
@@ -10,12 +10,9 @@
 import os
 import traceback
 import numpy as np
-<<<<<<< HEAD
 import librosa
-=======
 from fastapi.responses import HTMLResponse
 import datetime
->>>>>>> b6369c41
 
 from sqlalchemy.orm import Session
 from app.db.local_session import DatabaseManager
@@ -31,13 +28,10 @@
 from app.services.audio_service import AudioService
 from app.services.nlp.keyword_extract_service import KeywordExtractService
 from app.services.note_service import NoteService
-<<<<<<< HEAD
 from app.services.voice_calibration_service import VoiceCalibrationService
 from app.services.diarization_service import DiarizationService
-=======
 from app.services.report_generation.report_service import ReportService
 from app.services.report_generation.section_management_service import SectionManagementService
->>>>>>> b6369c41
 # Configure logger
 logger = logging.getLogger(__name__)
 
@@ -723,7 +717,6 @@
             status_code=500,
             detail=f"Error processing text chunk: {str(e)}"
         )
-<<<<<<< HEAD
         
 @router.post("/doctor-patient-transcription")
 async def doctor_patient_transcription(
@@ -799,7 +792,4 @@
         raise HTTPException(
             status_code=500,
             detail=f"Failed to process audio: {str(e)}"
-        )
-=======
-        
->>>>>>> b6369c41
+        )